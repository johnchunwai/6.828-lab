--- conflicted
+++ resolved
@@ -9,8 +9,6 @@
 #include <kern/pmap.h>
 #include <kern/kclock.h>
 
-<<<<<<< HEAD
-=======
 // Test the stack backtrace function (lab 1 only)
 void
 test_backtrace(int x)
@@ -24,7 +22,6 @@
 	}
 	cprintf("leaving test_backtrace %d\n", x);
 }
->>>>>>> 369c18d8
 
 void
 i386_init(void)
